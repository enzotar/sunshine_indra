use indradb::{
<<<<<<< HEAD
    Datastore, EdgeKey, EdgePropertyQuery, MemoryDatastore, MemoryTransaction, RangeVertexQuery,
    SpecificEdgeQuery, SpecificVertexQuery, Transaction, Type, Vertex, VertexPropertyQuery,
    VertexQuery, VertexQueryExt,
=======
    Datastore, EdgeKey, EdgePropertyQuery, RangeVertexQuery, SledDatastore, SpecificEdgeQuery,
    SpecificVertexQuery, Transaction, Type, VertexPropertyQuery, VertexQuery, VertexQueryExt,
>>>>>>> b3a931c3
};
use serde_json::Value as JsonValue;
use std::convert::TryInto;
use uuid::Uuid;

use crate::msg::{
    Edge, Graph, GraphId, Msg, MutateState, MutateStateKind, Node, NodeId, Query, Reply,
};

use crate::error::{Error, Result};

const VERTEX_PROPERTY_HOLDER: &str = "data";
const VERTEX_TYPE: &str = "node";

const EDGE_TYPE: &str = "edge";

const GRAPH_ROOT_TYPE: &str = "_root_type";
const GRAPH_ROOT_EDGE_TYPE: &str = "_root_edge_type";
const STATE_ID_PROPERTY: &str = "_state_id_prop";

pub struct Store {
<<<<<<< HEAD
    datastore: MemoryDatastore,
    root_node_type: Type,
=======
    datastore: SledDatastore,
    root_vertex_type: Type,
>>>>>>> b3a931c3
    root_edge_type: Type,
}

impl Store {
    pub fn new(cfg: &Config) -> Result<Store> {
        let datastore = SledDatastore::new(&cfg.db_path).map_err(Error::DatastoreCreate)?;
        let store = Store {
<<<<<<< HEAD
            datastore: datastore,
            root_node_type: Type::new(GRAPH_ROOT_TYPE).unwrap(),
=======
            datastore,
            root_vertex_type: Type::new(GRAPH_ROOT_TYPE).unwrap(),
>>>>>>> b3a931c3
            root_edge_type: Type::new(GRAPH_ROOT_EDGE_TYPE).unwrap(),
        };
        Ok(store)
        //         return Reply::Error(e.to_string());
    }

    pub fn execute(&self, msg: Msg) -> Reply {
        match msg {
            Msg::CreateGraph(properties) => Reply::from_node(self.create_graph(properties)),
            Msg::MutateState(mutate_state) => self.execute_mutate_state(mutate_state),
            Msg::Query(read_only) => self.execute_read_only(read_only),
        }
    }

    fn execute_mutate_state(&self, msg: MutateState) -> Reply {
        let MutateState { kind, graph_id } = msg;

        let reply = match kind {
            MutateStateKind::CreateNode(node_args) => {
                Reply::from_node(self.create_node((Some(graph_id), node_args)))
            }
            MutateStateKind::UpdateNode((node_id, properties)) => {
                Reply::from_empty(self.update_node((node_id, properties)))
            }
            MutateStateKind::DeleteNode(msg) => Reply::from_empty(self.delete_node(msg.node_id)),
            MutateStateKind::CreateEdge(msg) => Reply::from_edge(self.create_edge(msg)),
            MutateStateKind::UpdateEdge(msg) => Reply::from_empty(self.update_edge(msg)),
            MutateStateKind::DeleteEdge(msg) => Reply::from_empty(self.delete_edge(msg)),
            MutateStateKind::DeleteGraph(_) => todo!(),
            MutateStateKind::ReverseEdge(_) => todo!(),
        };

        if let Reply::Error(e) = reply {
            return Reply::Error(e);
        }

        if let Err(e) = self.update_state_id(graph_id) {
            return Reply::Error(e.to_string());
        }

        reply
    }

    fn execute_read_only(&self, msg: Query) -> Reply {
        match msg {
            Query::ReadEdge(msg) => Reply::from_edge(self.read_edge(msg)),
            Query::ReadNode(msg) => Reply::from_node(self.read_vertex(msg)),
            Query::ReadGraph(read_graph) => Reply::from_graph(self.read_graph(read_graph)),
            Query::ListGraphs => Reply::from_node_list(self.list_graphs()),
            _ => todo!(),
        }
    }

    fn update_state_id(&self, graph_id: Uuid) -> Result<()> {
        let mut graph_root = self.read_vertex(graph_id)?;
<<<<<<< HEAD
        let mut properties = graph_root.properties.as_object_mut().unwrap();
        let current_id = properties.get(STATE_ID_PROPERTY).unwrap().as_u64().unwrap();
        let new_id = JsonValue::Number(serde_json::Number::from(current_id + 1));
=======
        let properties = graph_root.properties.as_object_mut().unwrap();
        let old_id = properties.get(STATE_ID_PROPERTY).unwrap().as_u64().unwrap();
        let new_id = JsonValue::Number(serde_json::Number::from(old_id + 1));
>>>>>>> b3a931c3

        properties.insert(STATE_ID_PROPERTY.into(), new_id);

        self.update_node((graph_id, graph_root.properties))?;

        Ok(())
    }

    fn create_graph(&self, properties: JsonValue) -> Result<Node> {
        let mut properties = properties;
        let state_id = JsonValue::Number(serde_json::Number::from(0u64));
        properties
            .as_object_mut()
            .unwrap()
            .insert(STATE_ID_PROPERTY.into(), state_id);

        self.create_node((None, Node::from_properties(properties)))
    }

    fn list_graphs(&self) -> Result<Vec<Node>> {
        let trans = self.transaction()?;
        trans
            .get_vertices(RangeVertexQuery {
                limit: 0,
                t: Some(self.root_node_type.clone()),
                start_id: None,
            })
            .map_err(Error::GetVertices)?
            .iter()
            .map(|vertex| self.read_vertex(vertex.id))
            .collect::<Result<Vec<_>>>()
    }

    fn read_graph(&self, graph_id: GraphId) -> Result<Graph> {
        let graph_node = self.read_vertex(graph_id)?;
        let vertices = graph_node
            .outbound_edges
            .unwrap()
            .iter()
            .map(|edge| self.read_vertex(edge.to))
            .collect::<Result<Vec<_>>>()?;
        let state_id = graph_node
            .properties
            .as_object()
            .unwrap()
            .get(STATE_ID_PROPERTY)
            .unwrap()
            .as_u64()
            .unwrap();

        Ok(Graph { vertices, state_id })
    }

    // does user have latest state?

    fn create_node(&self, (graph_id, node_args): (Option<GraphId>, Node)) -> Result<Node> {
        let trans = self.transaction()?;

        let vertex_type = Type::new(VERTEX_TYPE).map_err(Error::CreateType)?;
        let vertex: Vertex = Vertex::new(vertex_type);
        trans.create_vertex(&vertex).map_err(Error::CreateVertex)?;

        let vertex_query = SpecificVertexQuery::single(vertex.id).into();

        let vertex_property_query = VertexPropertyQuery {
            inner: vertex_query,
            name: VERTEX_PROPERTY_HOLDER.into(),
        };
        trans
            .set_vertex_properties(vertex_property_query, &node_args.properties)
            .map_err(Error::SetVertexProperties)?;

        if let Some(graph_id) = graph_id {
            let edge_key = EdgeKey {
                outbound_id: graph_id.clone(),
                inbound_id: vertex.id,
                t: self.root_edge_type.clone(),
            };
            dbg!(edge_key.clone());
            if !trans.create_edge(&edge_key).map_err(Error::CreateEdge)? {
                return Err(Error::CreateEdgeFailed);
            }
        }
        Ok(Node {
            node_id: vertex.id,
            properties: node_args.properties,
            outbound_edges: None,
            inbound_edges: None,
        })
    }

    fn read_vertex(&self, node_id: NodeId) -> Result<Node> {
        let trans = self.transaction()?;
        // let uuid = node_id;

        let query = SpecificVertexQuery::single(node_id);

        // let vertex_query: VertexQuery = query.clone().into();

        let outbound_query = query.clone().outbound();

        let inbound_query = query.clone().inbound();

        let mut properties = trans
            .get_all_vertex_properties(VertexQuery::Specific(query))
            .map_err(Error::GetVertices)?;
        assert_eq!(properties.len(), 1);

        let properties = properties.pop().unwrap().props.pop().unwrap().value;

        let outbound_edges = Some(
            trans
                .get_edges(outbound_query)
                .map_err(Error::GetEdgesOfVertex)?
                .into_iter()
                .map(|edge| Edge::from(edge.key))
                .collect(),
        );

        let inbound_edges = Some(
            trans
                .get_edges(inbound_query)
                .map_err(Error::GetEdgesOfVertex)?
                .into_iter()
                .map(|edge| Edge::from(edge.key))
                .collect(),
        );
        let node = Node {
            node_id,
            outbound_edges,
            inbound_edges,
            properties,
        };
        dbg!(node.clone());

        Ok(node)
    }

    fn update_node(&self, (node_id, value): (NodeId, JsonValue)) -> Result<()> {
        let trans = self.transaction()?;

        let query = SpecificVertexQuery { ids: vec![node_id] };
        trans
            .set_vertex_properties(
                VertexPropertyQuery {
                    inner: query.into(),
                    name: VERTEX_PROPERTY_HOLDER.into(),
                },
                &value,
            )
            .map_err(Error::UpdateVertex)
    }

    // deletes inbound and outbound edges as well
    fn delete_node(&self, node_id: NodeId) -> Result<()> {
        let trans = self.transaction()?;
        let query = SpecificVertexQuery { ids: vec![node_id] };
        let outbound_query = query.clone().outbound();
        let inbound_query = query.clone().inbound();
        trans
            .delete_edges(outbound_query)
            .map_err(Error::DeleteOutboundEdges)?;
        trans
            .delete_edges(inbound_query)
            .map_err(Error::DeleteInboundEdges)?;
        trans
            .delete_vertices(VertexQuery::Specific(query))
            .map_err(Error::DeleteVertex)
    }

    fn create_edge(&self, msg: Edge) -> Result<Edge> {
        let trans = self.transaction()?;
        let edge_type = Type::new(msg.edge_type.clone()).map_err(Error::CreateType)?;
        let edge_key = EdgeKey {
            outbound_id: msg.from,
            inbound_id: msg.to,
            t: edge_type,
        };
        let edge_id = indradb::util::generate_uuid_v1();
        dbg!(edge_id.clone());
        if !trans.create_edge(&edge_key).map_err(Error::CreateEdge)? {
            return Err(Error::CreateEdgeFailed);
        }
        let get_created_edge = SpecificEdgeQuery::single(edge_key);
        let query = EdgePropertyQuery {
            inner: get_created_edge.into(),
            name: VERTEX_PROPERTY_HOLDER.into(),
        };
        trans
            .set_edge_properties(query, &msg.properties)
            .map_err(Error::SetEdgeProperties)?;
<<<<<<< HEAD
        // dbg! {&trans};

        Ok(Edge {
            edge_type: msg.edge_type,
            id: edge_id,
            from: msg.from,
            to: msg.to,
            properties: msg.properties,
        })
=======

        Ok(())
>>>>>>> b3a931c3
    }

    fn read_edge(&self, msg: Edge) -> Result<Edge> {
        let trans = self.transaction()?;
        let edge_key = msg.try_into()?;
        let query = SpecificEdgeQuery {
            keys: vec![edge_key],
        };
        let query = EdgePropertyQuery {
            inner: query.into(),
            name: VERTEX_PROPERTY_HOLDER.into(),
        };
        let mut properties = trans
            .get_edge_properties(query)
            .map_err(Error::GetEdgeProperties)?;
        assert_eq!(properties.len(), 1);
        let properties = properties.pop().unwrap().value;

        Ok(Edge {
            edge_type: todo!(),
            id: todo!(),
            from: edge_key.outbound_id,
            to: edge_key.inbound_id,
            properties,
        })
    }

    fn update_edge(&self, (edge_id, value): (Edge, JsonValue)) -> Result<()> {
        let trans = self.transaction()?;
        let edge_key = edge_id.try_into()?;
        let query = SpecificEdgeQuery {
            keys: vec![edge_key],
        };
        let query = EdgePropertyQuery {
            inner: query.into(),
            name: VERTEX_PROPERTY_HOLDER.into(),
        };
        trans
            .set_edge_properties(query, &value)
            .map_err(Error::UpdateEdgeProperties)?;

        Ok(())
    }

    fn delete_edge(&self, msg: Edge) -> Result<()> {
        let trans = self.transaction()?;
        let edge_key = msg.try_into()?;
        let query = SpecificEdgeQuery {
            keys: vec![edge_key],
        };
        trans.delete_edges(query).map_err(Error::DeleteEdge)?;
        Ok(())
    }

    fn transaction(&self) -> Result<impl Transaction> {
        self.datastore
            .transaction()
            .map_err(Error::CreateTransaction)
    }
}

pub struct Config {
    pub db_path: String,
}

#[cfg(test)]
mod tests {
    use super::*;

    #[test]
    fn test() {
        let cfg = Config {
            db_path: "newdb".into(),
        };
        let store = Store::new(&cfg).unwrap();

        let graph_id = store
            .execute(Msg::CreateGraph(serde_json::json!({
                "name": "first_graph",
            })))
            .into_node()
            .unwrap()
            .node_id;

        dbg!(graph_id.clone());

        let make_msg_mut = |kind: MutateStateKind| {
            Msg::MutateState(MutateState {
                kind,
                graph_id: graph_id.clone(),
            })
        };

        let print_state = || {
            let reply = store.execute(Msg::Query(Query::ReadGraph(graph_id.clone())));
            dbg!(reply);
        };

        let create_node = |properties: serde_json::Value| {
            let reply = store.execute(make_msg_mut(MutateStateKind::CreateNode(
                Node::from_properties(properties),
            )));
            // dbg!(reply.clone());
            match reply {
                Reply::Node(node) => node,
                e => panic!("failed to create vertex: {:?}", e),
            }
        };

        let id1 = create_node(serde_json::json!({
            "name": "first_vertex",
        }));

        dbg!(id1.clone());

        print_state();

        print_state();

        store
            .execute(make_msg_mut(MutateStateKind::UpdateNode((
                id1.node_id,
                serde_json::json!({
                    "name": "updated_first_vertex",
                }),
            ))))
            .as_error()
            .unwrap();

        print_state();

        // let id2 = create_vertex(serde_json::json!({
        //     "name": "second_vertex",
        // }));

        // store
        //     .execute(make_msg_mut(MutateStateKind::CreateEdge(CreateEdge {
        //         directed: false,
        //         from: id1.clone(),
        //         edge_type: "edge_type1".into(),
        //         to: id2.clone(),
        //         properties: serde_json::json!({
        //             "name": "first_edge",
        //         }),
        //     })))
        //     .as_error()
        //     .unwrap();

        // print_state();

        /*
        let reply = store.execute(Msg::CreateEdge(CreateEdge {
            directed: false,
            from: id1.clone(),
            edge_type: "edge_type1".into(),
            to: id2,
            properties: serde_json::json!({
                "name": "first_edge",
            }),
        }));

        println!("{:#?}", reply);

        let reply = store.execute(Msg::ReadVertex(id1.clone()));

        println!("{:#?}", reply);

        let read = store.read_vertex(&id1);
        //dbg! {read};

        let get_all = store.get_all_nodes_and_edges();
        //dbg! {get_all};
        */
    }
}<|MERGE_RESOLUTION|>--- conflicted
+++ resolved
@@ -1,12 +1,6 @@
 use indradb::{
-<<<<<<< HEAD
-    Datastore, EdgeKey, EdgePropertyQuery, MemoryDatastore, MemoryTransaction, RangeVertexQuery,
-    SpecificEdgeQuery, SpecificVertexQuery, Transaction, Type, Vertex, VertexPropertyQuery,
-    VertexQuery, VertexQueryExt,
-=======
     Datastore, EdgeKey, EdgePropertyQuery, RangeVertexQuery, SledDatastore, SpecificEdgeQuery,
     SpecificVertexQuery, Transaction, Type, VertexPropertyQuery, VertexQuery, VertexQueryExt,
->>>>>>> b3a931c3
 };
 use serde_json::Value as JsonValue;
 use std::convert::TryInto;
@@ -28,13 +22,8 @@
 const STATE_ID_PROPERTY: &str = "_state_id_prop";
 
 pub struct Store {
-<<<<<<< HEAD
-    datastore: MemoryDatastore,
-    root_node_type: Type,
-=======
     datastore: SledDatastore,
     root_vertex_type: Type,
->>>>>>> b3a931c3
     root_edge_type: Type,
 }
 
@@ -42,13 +31,8 @@
     pub fn new(cfg: &Config) -> Result<Store> {
         let datastore = SledDatastore::new(&cfg.db_path).map_err(Error::DatastoreCreate)?;
         let store = Store {
-<<<<<<< HEAD
-            datastore: datastore,
-            root_node_type: Type::new(GRAPH_ROOT_TYPE).unwrap(),
-=======
             datastore,
             root_vertex_type: Type::new(GRAPH_ROOT_TYPE).unwrap(),
->>>>>>> b3a931c3
             root_edge_type: Type::new(GRAPH_ROOT_EDGE_TYPE).unwrap(),
         };
         Ok(store)
@@ -104,15 +88,9 @@
 
     fn update_state_id(&self, graph_id: Uuid) -> Result<()> {
         let mut graph_root = self.read_vertex(graph_id)?;
-<<<<<<< HEAD
         let mut properties = graph_root.properties.as_object_mut().unwrap();
         let current_id = properties.get(STATE_ID_PROPERTY).unwrap().as_u64().unwrap();
         let new_id = JsonValue::Number(serde_json::Number::from(current_id + 1));
-=======
-        let properties = graph_root.properties.as_object_mut().unwrap();
-        let old_id = properties.get(STATE_ID_PROPERTY).unwrap().as_u64().unwrap();
-        let new_id = JsonValue::Number(serde_json::Number::from(old_id + 1));
->>>>>>> b3a931c3
 
         properties.insert(STATE_ID_PROPERTY.into(), new_id);
 
@@ -304,7 +282,6 @@
         trans
             .set_edge_properties(query, &msg.properties)
             .map_err(Error::SetEdgeProperties)?;
-<<<<<<< HEAD
         // dbg! {&trans};
 
         Ok(Edge {
@@ -314,10 +291,6 @@
             to: msg.to,
             properties: msg.properties,
         })
-=======
-
-        Ok(())
->>>>>>> b3a931c3
     }
 
     fn read_edge(&self, msg: Edge) -> Result<Edge> {
